
/*
 * Copyright (C) 2014 Archie L. Cobbs. All rights reserved.
 */

package org.jsimpledb;

import java.io.PrintStream;
import java.lang.reflect.Constructor;
import java.lang.reflect.Method;
import java.lang.reflect.Modifier;
import java.util.ArrayList;

import org.dellroad.stuff.java.Primitive;
import org.jsimpledb.core.DatabaseException;
import org.jsimpledb.core.ObjId;
import org.objectweb.asm.ClassWriter;
import org.objectweb.asm.FieldVisitor;
import org.objectweb.asm.MethodVisitor;
import org.objectweb.asm.Opcodes;
import org.objectweb.asm.Type;
import org.slf4j.Logger;
import org.slf4j.LoggerFactory;

/**
 * Generates JSimpleDB model classes.
 *
 * <p>
 * The generated classes are subclasses of the the user-provided Java object classes (typically these are abstract classes).
 * The various annotated getter and setter methods will be overridden in the generated class.
 * If the user class implements {@link JObject}, then those methods will also be overridden with concrete implementations
 * in the generated class.
 * </p>
 */
class ClassGenerator<T> {

     // String to use for the "source file" attribute in generated classes.
    static final String GEN_SOURCE = "[GeneratedByJSimpleDB]";

     // Class name suffix for generated classes
    static final String CLASSNAME_SUFFIX = "$$JSimpleDB";

    // Names of generated fields
    static final String TX_FIELD_NAME = "$tx";
    static final String ID_FIELD_NAME = "$id";

    // JObject method handles
    static final Method JOBJECT_GET_OBJ_ID_METHOD;
    static final Method JOBJECT_GET_SCHEMA_VERSION_METHOD;
    static final Method JOBJECT_GET_TRANSACTION;
    static final Method JOBJECT_DELETE_METHOD;
    static final Method JOBJECT_EXISTS_METHOD;
    static final Method JOBJECT_IS_SNAPSHOT_METHOD;
    static final Method JOBJECT_RECREATE_METHOD;
    static final Method JOBJECT_UPGRADE_METHOD;
    static final Method JOBJECT_REVALIDATE_METHOD;
    static final Method JOBJECT_COPY_OUT_METHOD;
    static final Method JOBJECT_COPY_IN_METHOD;
    static final Method JOBJECT_COPY_TO_METHOD;

    // JTransaction method handles
    static final Method GET_CURRENT_METHOD;
    static final Method READ_SIMPLE_FIELD_METHOD;
    static final Method WRITE_SIMPLE_FIELD_METHOD;
    static final Method READ_COUNTER_FIELD_METHOD;
    static final Method READ_SET_FIELD_METHOD;
    static final Method READ_LIST_FIELD_METHOD;
    static final Method READ_MAP_FIELD_METHOD;
    static final Method DELETE_METHOD;
    static final Method EXISTS_METHOD;
    static final Method RECREATE_METHOD;
    static final Method GET_SCHEMA_VERSION_METHOD;
    static final Method UPDATE_SCHEMA_VERSION_METHOD;
    static final Method REVALIDATE_METHOD;
    static final Method COPY_TO_METHOD;
    static final Method GET_SNAPSHOT_TRANSACTION_METHOD;

    static {
        try {

            // JObject methods
            JOBJECT_GET_OBJ_ID_METHOD = JObject.class.getMethod("getObjId");
            JOBJECT_GET_SCHEMA_VERSION_METHOD = JObject.class.getMethod("getSchemaVersion");
            JOBJECT_GET_TRANSACTION = JObject.class.getMethod("getTransaction");
            JOBJECT_DELETE_METHOD = JObject.class.getMethod("delete");
            JOBJECT_EXISTS_METHOD = JObject.class.getMethod("exists");
            JOBJECT_IS_SNAPSHOT_METHOD = JObject.class.getMethod("isSnapshot");
            JOBJECT_RECREATE_METHOD = JObject.class.getMethod("recreate");
            JOBJECT_UPGRADE_METHOD = JObject.class.getMethod("upgrade");
            JOBJECT_REVALIDATE_METHOD = JObject.class.getMethod("revalidate");
            JOBJECT_COPY_TO_METHOD = JObject.class.getMethod("copyTo",
              JTransaction.class, ObjId.class, CopyState.class, String[].class);
            JOBJECT_COPY_OUT_METHOD = JObject.class.getMethod("copyOut", String[].class);
            JOBJECT_COPY_IN_METHOD = JObject.class.getMethod("copyIn", String[].class);

            // JTransaction methods
            GET_CURRENT_METHOD = JTransaction.class.getMethod("getCurrent");
            READ_SIMPLE_FIELD_METHOD = JTransaction.class.getMethod("readSimpleField", ObjId.class, int.class, boolean.class);
            WRITE_SIMPLE_FIELD_METHOD = JTransaction.class.getMethod("writeSimpleField",
              JObject.class, int.class, Object.class, boolean.class);
            READ_COUNTER_FIELD_METHOD = JTransaction.class.getMethod("readCounterField", ObjId.class, int.class, boolean.class);
            READ_SET_FIELD_METHOD = JTransaction.class.getMethod("readSetField", ObjId.class, int.class, boolean.class);
            READ_LIST_FIELD_METHOD = JTransaction.class.getMethod("readListField", ObjId.class, int.class, boolean.class);
            READ_MAP_FIELD_METHOD = JTransaction.class.getMethod("readMapField", ObjId.class, int.class, boolean.class);
            DELETE_METHOD = JTransaction.class.getMethod("delete", JObject.class);
            EXISTS_METHOD = JTransaction.class.getMethod("exists", ObjId.class);
            RECREATE_METHOD = JTransaction.class.getMethod("recreate", JObject.class);
            GET_SCHEMA_VERSION_METHOD = JTransaction.class.getMethod("getSchemaVersion", ObjId.class);
            UPDATE_SCHEMA_VERSION_METHOD = JTransaction.class.getMethod("updateSchemaVersion", JObject.class);
            REVALIDATE_METHOD = JTransaction.class.getMethod("revalidate", ObjId.class);
            COPY_TO_METHOD = JTransaction.class.getMethod("copyTo",
              JTransaction.class, JObject.class, ObjId.class, CopyState.class, String[].class);
            GET_SNAPSHOT_TRANSACTION_METHOD = JTransaction.class.getMethod("getSnapshotTransaction");
        } catch (NoSuchMethodException e) {
            throw new RuntimeException("internal error", e);
        }
    }

    protected final Logger log = LoggerFactory.getLogger(this.getClass());

    protected final JSimpleDB jdb;
    protected final JClass<T> jclass;
    protected final Class<T> modelClass;

    private Class<? extends T> subclass;
    private Constructor<? extends T> constructor;

    /**
     * Constructor for application classes.
     */
    public ClassGenerator(JClass<T> jclass) {
        this(jclass.jdb, jclass, jclass.type);
    }

    /**
     * Constructor for a "JObject" class with no fields.
     */
    public ClassGenerator(JSimpleDB jdb, Class<T> modelClass) {
        this(jdb, null, modelClass);
    }

    /**
     * Internal constructor.
     */
    private ClassGenerator(JSimpleDB jdb, JClass<T> jclass, Class<T> modelClass) {
        this.jdb = jdb;
        this.jclass = jclass;
        this.modelClass = modelClass;
    }

    /**
     * Get generated subclass' constructor.
     */
    public Constructor<? extends T> getConstructor() {
        if (this.constructor == null) {
            if (this.subclass == null)
                this.subclass = this.generateClass();
            try {
                this.constructor = this.subclass.getConstructor(JTransaction.class, ObjId.class);
            } catch (NoSuchMethodException e) {
                throw new RuntimeException("internal error", e);
            }
            this.constructor.setAccessible(true);
        }
        return this.constructor;
    }

    /**
     * Generate the Java class for this instance's {@link JClass}.
     */
    @SuppressWarnings("unchecked")
    public Class<? extends T> generateClass() {
        try {
            return (Class<? extends T>)this.jdb.loader.loadClass(this.getClassName().replace('/', '.'));
        } catch (ClassNotFoundException e) {
            throw new DatabaseException("internal error", e);
        }
    }

    /**
<<<<<<< HEAD
=======
     * Generate the Java class for this instance's snapshot class.
     */
    @SuppressWarnings("unchecked")
    public Class<? extends T> generateSnapshotClass() {
        try {
            return (Class<? extends T>)this.jdb.loader.loadClass(this.getSnapshotClassName().replace('/', '.'));
        } catch (ClassNotFoundException e) {
            throw new DatabaseException("internal error", e);
        }
    }

    /**
>>>>>>> 36a6b380
     * Get class internal name. Note: this name contains slashes, not dots.
     */
    public String getClassName() {
        return this.getSuperclassName() + CLASSNAME_SUFFIX;
    }

    /**
     * Get superclass (i.e., original Java model class) internal name.
     */
    public String getSuperclassName() {
        return Type.getInternalName(this.modelClass);
    }

// Database class

    /**
     * Generate the Java class bytecode for this instance's {@link JClass}.
     */
    protected byte[] generateBytecode() {

        // Generate class
        this.log.debug("begin generating class " + this.getClassName());
        final ClassWriter cw = new ClassWriter(ClassWriter.COMPUTE_MAXS);
        cw.visit(Opcodes.V1_6, Opcodes.ACC_PUBLIC | Opcodes.ACC_SUPER | Opcodes.ACC_SYNTHETIC,
          this.getClassName(), null, this.getSuperclassName(), new String[] { Type.getInternalName(JObject.class) });
        cw.visitSource(GEN_SOURCE, null);
        this.outputFields(cw);
        this.outputConstructors(cw);
        this.outputMethods(cw);
        cw.visitEnd();
        final byte[] classfile = cw.toByteArray();
        this.log.debug("done generating class " + this.getClassName());
        this.debugDump(System.out, classfile);

        // Done
        return classfile;
    }

    private void outputFields(ClassWriter cw) {

        // Output "tx" field
        final FieldVisitor fv = cw.visitField(Opcodes.ACC_PROTECTED | Opcodes.ACC_FINAL,
          TX_FIELD_NAME, Type.getDescriptor(JTransaction.class), null, null);
        fv.visitEnd();

        // Output "id" field
        final FieldVisitor idField = cw.visitField(Opcodes.ACC_PROTECTED | Opcodes.ACC_FINAL,
          ID_FIELD_NAME, Type.getDescriptor(ObjId.class), null, null);
        idField.visitEnd();
    }

    private void outputConstructors(ClassWriter cw) {

        // Foo(JTransaction tx, ObjId id)
        MethodVisitor mv = cw.visitMethod(Opcodes.ACC_PUBLIC, "<init>",
          Type.getMethodDescriptor(Type.VOID_TYPE, Type.getType(JTransaction.class), Type.getType(ObjId.class)), null, null);
        mv.visitCode();
        mv.visitVarInsn(Opcodes.ALOAD, 0);
        mv.visitInsn(Opcodes.DUP);
        mv.visitInsn(Opcodes.DUP);
        mv.visitVarInsn(Opcodes.ALOAD, 1);                                                              // this.tx = tx
        mv.visitFieldInsn(Opcodes.PUTFIELD, this.getClassName(), TX_FIELD_NAME, Type.getDescriptor(JTransaction.class));
        mv.visitVarInsn(Opcodes.ALOAD, 2);                                                              // this.id = id
        mv.visitFieldInsn(Opcodes.PUTFIELD, this.getClassName(), ID_FIELD_NAME, Type.getDescriptor(ObjId.class));
        mv.visitMethodInsn(Opcodes.INVOKESPECIAL, this.getSuperclassName(), "<init>", "()V", false);    // super()
        mv.visitInsn(Opcodes.RETURN);
        mv.visitMaxs(0, 0);
        mv.visitEnd();
    }

    private void outputMethods(ClassWriter cw) {

        // Output JObject.getTransaction()
        MethodVisitor mv = this.startMethod(cw, JOBJECT_GET_TRANSACTION);
        mv.visitCode();
        mv.visitVarInsn(Opcodes.ALOAD, 0);
        mv.visitFieldInsn(Opcodes.GETFIELD, this.getClassName(), TX_FIELD_NAME, Type.getDescriptor(JTransaction.class));
        mv.visitInsn(Opcodes.ARETURN);
        mv.visitMaxs(0, 0);
        mv.visitEnd();

        // Add JObject.getObjId()
        mv = this.startMethod(cw, JOBJECT_GET_OBJ_ID_METHOD);
        mv.visitCode();
        mv.visitVarInsn(Opcodes.ALOAD, 0);
        mv.visitFieldInsn(Opcodes.GETFIELD, this.getClassName(), ID_FIELD_NAME, Type.getDescriptor(ObjId.class));
        mv.visitInsn(Opcodes.ARETURN);
        mv.visitMaxs(0, 0);
        mv.visitEnd();

        // Add JObject.getSchemaVersion()
        mv = this.startMethod(cw, JOBJECT_GET_SCHEMA_VERSION_METHOD);
        mv.visitCode();
        mv.visitVarInsn(Opcodes.ALOAD, 0);
        mv.visitFieldInsn(Opcodes.GETFIELD, this.getClassName(), TX_FIELD_NAME, Type.getDescriptor(JTransaction.class));
        mv.visitVarInsn(Opcodes.ALOAD, 0);
        mv.visitFieldInsn(Opcodes.GETFIELD, this.getClassName(), ID_FIELD_NAME, Type.getDescriptor(ObjId.class));
        this.emitInvoke(mv, GET_SCHEMA_VERSION_METHOD);
        mv.visitInsn(Opcodes.IRETURN);
        mv.visitMaxs(0, 0);
        mv.visitEnd();

        // Add JObject.delete()
        mv = this.startMethod(cw, JOBJECT_DELETE_METHOD);
        mv.visitCode();
        mv.visitVarInsn(Opcodes.ALOAD, 0);
        mv.visitFieldInsn(Opcodes.GETFIELD, this.getClassName(), TX_FIELD_NAME, Type.getDescriptor(JTransaction.class));
        mv.visitVarInsn(Opcodes.ALOAD, 0);
        this.emitInvoke(mv, DELETE_METHOD);
        mv.visitInsn(Opcodes.IRETURN);
        mv.visitMaxs(0, 0);
        mv.visitEnd();

        // Add JObject.exists()
        mv = this.startMethod(cw, JOBJECT_EXISTS_METHOD);
        mv.visitCode();
        mv.visitVarInsn(Opcodes.ALOAD, 0);
        mv.visitFieldInsn(Opcodes.GETFIELD, this.getClassName(), TX_FIELD_NAME, Type.getDescriptor(JTransaction.class));
        mv.visitVarInsn(Opcodes.ALOAD, 0);
        mv.visitFieldInsn(Opcodes.GETFIELD, this.getClassName(), ID_FIELD_NAME, Type.getDescriptor(ObjId.class));
        this.emitInvoke(mv, EXISTS_METHOD);
        mv.visitInsn(Opcodes.IRETURN);
        mv.visitMaxs(0, 0);
        mv.visitEnd();

        // Add JObject.isSnapshot()
        mv = this.startMethod(cw, JOBJECT_IS_SNAPSHOT_METHOD);
        mv.visitCode();
        mv.visitVarInsn(Opcodes.ALOAD, 0);
        mv.visitFieldInsn(Opcodes.GETFIELD, this.getClassName(), TX_FIELD_NAME, Type.getDescriptor(JTransaction.class));
        mv.visitTypeInsn(Opcodes.INSTANCEOF, Type.getType(SnapshotJTransaction.class).getInternalName());
        mv.visitInsn(Opcodes.IRETURN);
        mv.visitMaxs(0, 0);
        mv.visitEnd();

        // Add JObject.recreate()
        mv = this.startMethod(cw, JOBJECT_RECREATE_METHOD);
        mv.visitCode();
        mv.visitVarInsn(Opcodes.ALOAD, 0);
        mv.visitFieldInsn(Opcodes.GETFIELD, this.getClassName(), TX_FIELD_NAME, Type.getDescriptor(JTransaction.class));
        mv.visitVarInsn(Opcodes.ALOAD, 0);
        this.emitInvoke(mv, RECREATE_METHOD);
        mv.visitInsn(Opcodes.IRETURN);
        mv.visitMaxs(0, 0);
        mv.visitEnd();

        // Add JObject.revalidate()
        mv = this.startMethod(cw, JOBJECT_REVALIDATE_METHOD);
        mv.visitCode();
        mv.visitVarInsn(Opcodes.ALOAD, 0);
        mv.visitFieldInsn(Opcodes.GETFIELD, this.getClassName(), TX_FIELD_NAME, Type.getDescriptor(JTransaction.class));
        mv.visitVarInsn(Opcodes.ALOAD, 0);
        mv.visitFieldInsn(Opcodes.GETFIELD, this.getClassName(), ID_FIELD_NAME, Type.getDescriptor(ObjId.class));
        this.emitInvoke(mv, REVALIDATE_METHOD);
        mv.visitInsn(Opcodes.RETURN);
        mv.visitMaxs(0, 0);
        mv.visitEnd();

        // Add JObject.upgrade()
        mv = this.startMethod(cw, JOBJECT_UPGRADE_METHOD);
        mv.visitCode();
        mv.visitVarInsn(Opcodes.ALOAD, 0);
        mv.visitFieldInsn(Opcodes.GETFIELD, this.getClassName(), TX_FIELD_NAME, Type.getDescriptor(JTransaction.class));
        mv.visitVarInsn(Opcodes.ALOAD, 0);
        this.emitInvoke(mv, UPDATE_SCHEMA_VERSION_METHOD);
        mv.visitInsn(Opcodes.IRETURN);
        mv.visitMaxs(0, 0);
        mv.visitEnd();

        // Add JObject.copyTo()
        mv = this.startMethod(cw, JOBJECT_COPY_TO_METHOD);
        mv.visitCode();
        mv.visitVarInsn(Opcodes.ALOAD, 0);
        mv.visitFieldInsn(Opcodes.GETFIELD, this.getClassName(), TX_FIELD_NAME, Type.getDescriptor(JTransaction.class));
        mv.visitVarInsn(Opcodes.ALOAD, 1);
        mv.visitVarInsn(Opcodes.ALOAD, 0);
        mv.visitVarInsn(Opcodes.ALOAD, 2);
        mv.visitVarInsn(Opcodes.ALOAD, 3);
        mv.visitVarInsn(Opcodes.ALOAD, 4);
        this.emitInvoke(mv, COPY_TO_METHOD);
        mv.visitInsn(Opcodes.ARETURN);
        mv.visitMaxs(0, 0);
        mv.visitEnd();

        // Add JObject.copyOut()
        mv = this.startMethod(cw, JOBJECT_COPY_OUT_METHOD);
        mv.visitCode();
        mv.visitVarInsn(Opcodes.ALOAD, 0);
        mv.visitInsn(Opcodes.DUP);
        mv.visitFieldInsn(Opcodes.GETFIELD, this.getClassName(), TX_FIELD_NAME, Type.getDescriptor(JTransaction.class));
        this.emitInvoke(mv, GET_SNAPSHOT_TRANSACTION_METHOD);
        mv.visitInsn(Opcodes.ACONST_NULL);
        mv.visitTypeInsn(Opcodes.NEW, Type.getType(CopyState.class).getInternalName());
        mv.visitInsn(Opcodes.DUP);
        mv.visitMethodInsn(Opcodes.INVOKESPECIAL, Type.getType(CopyState.class).getInternalName(), "<init>", "()V", false);
        mv.visitVarInsn(Opcodes.ALOAD, 1);
        this.emitInvoke(mv, JOBJECT_COPY_TO_METHOD);
        mv.visitInsn(Opcodes.ARETURN);
        mv.visitMaxs(0, 0);
        mv.visitEnd();

        // Add JObject.copyIn()
        mv = this.startMethod(cw, JOBJECT_COPY_IN_METHOD);
        mv.visitCode();
        mv.visitVarInsn(Opcodes.ALOAD, 0);
        this.emitInvoke(mv, GET_CURRENT_METHOD);
        mv.visitInsn(Opcodes.ACONST_NULL);
        mv.visitTypeInsn(Opcodes.NEW, Type.getType(CopyState.class).getInternalName());
        mv.visitInsn(Opcodes.DUP);
        mv.visitMethodInsn(Opcodes.INVOKESPECIAL, Type.getType(CopyState.class).getInternalName(), "<init>", "()V", false);
        mv.visitVarInsn(Opcodes.ALOAD, 1);
        this.emitInvoke(mv, JOBJECT_COPY_TO_METHOD);
        mv.visitInsn(Opcodes.ARETURN);
        mv.visitMaxs(0, 0);
        mv.visitEnd();

        // If no associated JClass, we're done
        if (this.jclass == null)
            return;

        // Add methods that override field getters & setters
        for (JField jfield : this.jclass.jfields.values())
            jfield.outputMethods(this, cw);
    }

// Helper Methods

    // Debug dump - requires asm-util
    protected void debugDump(PrintStream out, byte[] classfile) {
        // CHECKSTYLE OFF: GenericIllegalRegexp
        // java.io.PrintWriter pw = new java.io.PrintWriter(out, true);
        // pw.println("***************** BEGIN CLASSFILE ******************");
        // org.objectweb.asm.ClassReader cr = new org.objectweb.asm.ClassReader(classfile);
        // cr.accept(new org.objectweb.asm.util.TraceClassVisitor(pw), 0);
        // pw.flush();
        // pw.println("***************** END CLASSFILE ******************");
        // CHECKSTYLE ON: GenericIllegalRegexp
    }

    /**
     * Emit code that overrides a Java bean method. When the {@code emitter} runs, the stack will look like:
     * {@code ..., tx, this OR this.id, storageId }.
     */
    void overrideBeanMethod(ClassWriter cw, Method method, int storageId, boolean jobject, CodeEmitter emitter) {

        // Generate initial stuff
        final MethodVisitor mv = cw.visitMethod(
          method.getModifiers() & (Opcodes.ACC_PUBLIC | Opcodes.ACC_PRIVATE | Opcodes.ACC_PROTECTED),
          method.getName(), Type.getMethodDescriptor(method), null, this.getExceptionNames(method));

        // Push this.getTransaction(), this.id
        mv.visitVarInsn(Opcodes.ALOAD, 0);
        mv.visitFieldInsn(Opcodes.GETFIELD, this.getClassName(), TX_FIELD_NAME, Type.getDescriptor(JTransaction.class));
        mv.visitVarInsn(Opcodes.ALOAD, 0);
        if (!jobject)
            mv.visitFieldInsn(Opcodes.GETFIELD, this.getClassName(), ID_FIELD_NAME, Type.getDescriptor(ObjId.class));
        mv.visitLdcInsn(storageId);

        // Emit caller-specific stuff
        emitter.emit(mv);

        // Return
        mv.visitInsn(Type.getType(method.getReturnType()).getOpcode(Opcodes.IRETURN));

        // Finish up
        mv.visitMaxs(0, 0);
        mv.visitEnd();
    }

    /**
     * Emit code that wraps the primitive value on the top of the stack.
     */
    void wrap(MethodVisitor mv, Primitive<?> primitive) {
        final Type wrapperType = Type.getType(primitive.getWrapperType());
        mv.visitMethodInsn(Opcodes.INVOKESTATIC, wrapperType.getInternalName(), "valueOf",
          Type.getMethodDescriptor(wrapperType, Type.getType(primitive.getType())), false);
    }

    /**
     * Emit code that unwraps the primitive value on the top of the stack.
     */
    void unwrap(MethodVisitor mv, Primitive<?> primitive) {
        final Type wrapperType = Type.getType(primitive.getWrapperType());
        final Method unwrapMethod = primitive.getUnwrapMethod();
        this.emitInvoke(mv, unwrapMethod);
    }

    /**
     * Emit code to invoke a method. This assumes the stack is loaded.
     */
    void emitInvoke(MethodVisitor mv, Method method) {
        final boolean isInterface = method.getDeclaringClass().isInterface();
        final boolean isStatic = (method.getModifiers() & Modifier.STATIC) != 0;
        mv.visitMethodInsn(isInterface ? Opcodes.INVOKEINTERFACE : isStatic ? Opcodes.INVOKESTATIC : Opcodes.INVOKEVIRTUAL,
          Type.getInternalName(method.getDeclaringClass()), method.getName(), Type.getMethodDescriptor(method), isInterface);
    }

    /**
     * Emit code to INVOKEVIRTUAL a method using the specified class. This assumes the stack is loaded.
     */
    void emitInvoke(MethodVisitor mv, String className, Method method) {
        mv.visitMethodInsn(Opcodes.INVOKEVIRTUAL, className, method.getName(), Type.getMethodDescriptor(method), false);
    }

    /**
     * Create {@link MethodVisitor} to implement or override the given method.
     */
    MethodVisitor startMethod(ClassWriter cw, Method method) {
        return cw.visitMethod(Opcodes.ACC_PUBLIC, method.getName(),
          Type.getMethodDescriptor(method), null, null);
    }

    private String[] getExceptionNames(Method method) {
        ArrayList<String> list = new ArrayList<String>();
        for (Class<?> type : method.getExceptionTypes())
            list.add(Type.getType(type).getInternalName());
        return list.toArray(new String[list.size()]);
    }

    // Callback interface for emitting bytecode
    interface CodeEmitter {

        /**
         * Output some method bytecode or whatever.
         */
        void emit(MethodVisitor mv);
    }
}
<|MERGE_RESOLUTION|>--- conflicted
+++ resolved
@@ -178,21 +178,6 @@
     }
 
     /**
-<<<<<<< HEAD
-=======
-     * Generate the Java class for this instance's snapshot class.
-     */
-    @SuppressWarnings("unchecked")
-    public Class<? extends T> generateSnapshotClass() {
-        try {
-            return (Class<? extends T>)this.jdb.loader.loadClass(this.getSnapshotClassName().replace('/', '.'));
-        } catch (ClassNotFoundException e) {
-            throw new DatabaseException("internal error", e);
-        }
-    }
-
-    /**
->>>>>>> 36a6b380
      * Get class internal name. Note: this name contains slashes, not dots.
      */
     public String getClassName() {
